# 任务详情弹窗模块
# 1. Store组件
#    - task-detail-task-id: 存储正在查看的任务ID
# 提供任务详情查看功能:
# - 渲染任务详情弹窗
# - 处理详情查看操作


import logging
from collections import Counter

import feffery_antd_components as fac
from dash import Input, Output, State, callback, callback_context, dcc, html, no_update, set_props
from dash.development.base_component import Component
from dash.exceptions import PreventUpdate
from feffery_utils_components import FefferyJsonViewer

from config import PAGE_CONFIG
from models.database import get_record
from models.task import ModelTask
from pages.task.task_utils import (
    STATUS_COLORS,
    STATUS_LABELS,
    create_name_with_input_params,
    create_status_tag,
    get_sub_tasks,
)
from scheduler.job_manager import JobManager
from scheduler.tasks import TaskStatus
from kz_dash.utility.datetime_helper import format_datetime
<<<<<<< HEAD
from kz_dash.utility.string_helper import json_str_to_dict
=======
from utils.string_helper import json_str_to_dict
>>>>>>> a140040f

logger = logging.getLogger(__name__)


def render_task_detail_modal() -> Component:
    """渲染任务详情对话框"""
    return fac.Fragment(
        [
            dcc.Store(id="task-detail-task-id", data=""),
            fac.AntdModal(
                id="task-detail-modal",
                title="任务详情",
                visible=False,
                width=1000,
                okText="关闭",
                cancelText=None,
                maskClosable=True,
                centered=True,
                children=[
                    # 添加30秒定时刷新组件
                    dcc.Interval(
                        id="task-detail-interval",
                        interval=PAGE_CONFIG["TASK_DETAIL_INTERVAL_TIME"],
                    ),
                    html.Div(id="task-detail-content"),  # 使用独立的内容容器
                ],
                bodyStyle={
                    "padding": "24px",
                    "maxHeight": "80vh",
                    "overflowY": "auto",
                },
            ),
        ]
    )


@callback(
    [
        Output("task-detail-modal", "visible"),
        Output("task-detail-content", "children", allow_duplicate=True),
        Output("task-detail-task-id", "data", allow_duplicate=True),
        Output("task-detail-interval", "disabled", allow_duplicate=True),
    ],
    [
        Input("task-list", "nClicksButton"),
        State("task-list", "clickedCustom"),
        State("task-list", "recentlyButtonClickedRow"),
    ],
    prevent_initial_call=True,
)
def handle_task_detail(nClicks, custom, recentlyButtonClickedRow):
    """处理任务详情查看"""
    ctx = callback_context
    if not ctx.triggered:
        raise PreventUpdate

    try:
        task_id = recentlyButtonClickedRow["task_id"]

        if custom != "view":
            return no_update

        task = get_record(ModelTask, {"task_id": task_id})
        if not task:
            logger.warning("未找到任务: %s", task_id)
            return no_update

        # 是否更新任务详情内容
        is_update = task.status == TaskStatus.RUNNING or task.status == TaskStatus.PENDING

        content = get_task_detail(task.to_dict())
        logger.info("显示任务详情: %s", task_id)
        return True, content, task_id, not is_update

    except Exception as e:
        logger.error("处理任务详情失败: %s", str(e), exc_info=True)
        return no_update


@callback(
    Output("task-detail-task-id", "data", allow_duplicate=True),
    Input("task-detail-modal", "visible"),
    prevent_initial_call=True,
)
def update_task_detail_task_id(visible: bool) -> str:
    """更新正在查看的任务ID"""
    if visible:
        return no_update
    else:
        return ""


# 添加回调函数
@callback(
    Output("message-container", "children", allow_duplicate=True),
    [
        Input("subtask-table", "nClicksButton"),
        State("subtask-table", "clickedCustom"),
        State("subtask-table", "recentlyButtonClickedRow"),
    ],
    prevent_initial_call=True,
)
def handle_sub_task_action(nClicks, custom, recentlyButtonClickedRow):
    """处理子任务操作的回调"""
    if not nClicks:
        raise PreventUpdate

    if custom == "view":
        # 关闭当前任务详情弹窗
        set_props("task-detail-modal", {"visible": False})
        return no_update
    elif custom == "copy":
        task_id = recentlyButtonClickedRow["task_id"]
        JobManager().copy_task(task_id)
        return fac.AntdMessage(content="任务重新运行", type="success")
    else:
        return no_update


def get_task_detail(task: dict) -> list:
    """获取任务详情内容

    Args:
        task_id: 任务ID

    Returns:
        list: 任务详情内容组件列表
    """

    try:
        # 构建详情内容
        content = [
            # 基本信息描述列表
            fac.AntdDescriptions(
                items=[
                    {"label": "任务ID", "children": task["task_id"]},
                    {"label": "任务名称", "children": task["name"]},
                    {
                        "label": "状态",
                        "children": create_status_tag(task, show_error=False),
                    },
                    {"label": "延迟执行", "children": f"{task['delay']}秒"},
                    {
                        "label": "进度",
                        "children": fac.AntdProgress(
                            percent=task["progress"],
                            size="small",
                        ),
                    },
                ],
                bordered=True,
                column=2,
                size="small",
                labelStyle={
                    "fontWeight": "bold",
                    "width": "100px",
                    "justifyContent": "flex-end",
                    "paddingRight": "8px",
                },
                style={"marginBottom": "24px"},
            ),
            fac.AntdDivider(children="时间信息", innerTextOrientation="left"),
            fac.AntdDescriptions(
                items=[
                    {"label": "创建时间", "children": format_datetime(task["created_at"])},
                    {"label": "更新时间", "children": format_datetime(task["updated_at"])},
                    {
                        "label": "开始时间",
                        "children": (
                            format_datetime(task["start_time"]) if task["start_time"] else "-"
                        ),
                    },
                    {
                        "label": "结束时间",
                        "children": format_datetime(task["end_time"]) if task["end_time"] else "-",
                    },
                ],
                bordered=True,
                column=2,
                size="small",
                labelStyle={
                    "fontWeight": "bold",
                    "width": "100px",
                    "justifyContent": "flex-end",
                    "paddingRight": "8px",
                },
                style={"marginBottom": "24px"},
            ),
            fac.AntdDivider(children="输入输出", innerTextOrientation="left"),
            fac.AntdDescriptions(
                items=[
                    {
                        "label": "输入参数",
                        "children": FefferyJsonViewer(
                            data=json_str_to_dict(task.get("input_params", "{}")),
                            quotesOnKeys=False,
                            enableClipboard=False,
                            displayDataTypes=False,
                            displayObjectSize=False,
                            style={
                                "fontSize": "12px",
                                "backgroundColor": "transparent",
                            },
                        ),
                        "span": 3,
                    },
                    {
                        "label": "执行结果",
                        "children": FefferyJsonViewer(
                            data=json_str_to_dict(task.get("result", "{}")),
                            quotesOnKeys=False,
                            enableClipboard=False,
                            displayDataTypes=False,
                            displayObjectSize=False,
                            style={
                                "fontSize": "12px",
                                "backgroundColor": "transparent",
                            },
                        ),
                        "span": 3,
                    },
                    {
                        "label": "错误信息",
                        "children": (
                            (task.get("error") or "未知错误")
                            if task["status"] == TaskStatus.FAILED
                            else "-"
                        ),
                        "span": 3,
                    },
                ],
                bordered=True,
                column=3,
                size="small",
                labelStyle={
                    "fontWeight": "bold",
                    "width": "80px",
                    "justifyContent": "flex-end",
                    "paddingRight": "8px",
                },
                style={"marginBottom": "24px"},
            ),
        ]

        # 添加子任务表格(如果有子任务)
        subtasks = [sub_task.to_dict() for sub_task in get_sub_tasks(task["task_id"])]

        if subtasks:
            content.extend(
                [
                    fac.AntdDivider(children="子任务列表", innerTextOrientation="left"),
                    # 统计子任务各状态数量
                    fac.AntdSpace(
                        [
                            fac.AntdTag(
                                content=f"{STATUS_LABELS[status]}({count})",
                                color=STATUS_COLORS[status],
                            )
                            for status, count in Counter(
                                subtask["status"] for subtask in subtasks
                            ).items()
                        ],
                        style={
                            "marginBottom": "12px",
                            "display": "flex",
                            "justifyContent": "flex-start",
                        },
                    ),
                    fac.AntdTable(
                        id="subtask-table",
                        columns=[
                            {
                                "title": "序号",
                                "key": "index",
                                "dataIndex": "index",
                                "width": "6%",
                            },
                            {
                                "title": "任务ID",
                                "dataIndex": "task_id",
                                "key": "task_id",
                                "width": "20%",
                            },
                            {
                                "title": "任务名称",
                                "dataIndex": "name",
                                "key": "name",
                                "width": "10%",
                            },
                            {
                                "title": "状态",
                                "dataIndex": "status_tag",
                                "key": "status",
                                "width": "11%",
                            },
                            {
                                "title": "进度",
                                "dataIndex": "progress_bar",
                                "key": "progress",
                                "width": "15%",
                            },
                            {
                                "title": "开始时间",
                                "dataIndex": "start_time",
                                "key": "start_time",
                                "width": "18%",
                            },
                            {
                                "title": "操作",
                                "dataIndex": "action",
                                "key": "action",
                                "width": "5%",
                                "renderOptions": {
                                    "renderType": "button",
                                },
                            },
                        ],
                        data=[
                            {
                                "index": i + 1,
                                "task_id": subtask["task_id"],
                                "name": create_name_with_input_params(subtask),
                                "status_tag": create_status_tag(subtask),
                                "progress_bar": fac.AntdProgress(
                                    percent=subtask["progress"],
                                    size="small",
                                ),
                                "start_time": (
                                    format_datetime(subtask["start_time"])
                                    if subtask.get("start_time")
                                    else ""
                                ),
                                "action": [
                                    {
                                        "icon": "antd-eye",
                                        "type": "link",
                                        "iconRenderer": "AntdIcon",
                                        "custom": "view",
                                    },
                                    {
                                        "icon": "antd-reload",
                                        "type": "link",
                                        "iconRenderer": "AntdIcon",
                                        "custom": "copy",
                                    },
                                ],
                            }
                            for i, subtask in enumerate(subtasks)
                        ],
                        bordered=True,
                        size="small",
                        pagination=False,
                    ),
                ]
            )

        return content

    except Exception as e:
        logger.error("获取任务详情失败: %s", str(e), exc_info=True)
        return []


# 修改定时更新回调
@callback(
    Output("task-detail-content", "children", allow_duplicate=True),
    Output("task-detail-interval", "disabled", allow_duplicate=True),
    [
        Input("task-detail-interval", "n_intervals"),
        State("task-detail-task-id", "data"),
    ],
    prevent_initial_call=True,
)
def update_task_detail(n: int, task_id: str) -> list:
    """定时更新任务详情

    Args:
        n: 定时器触发次数
        task_id: 当前查看的任务ID

    Returns:
        list: 更新后的任务详情内容
    """
    if not task_id or len(task_id) < 1:
        raise PreventUpdate

    task = get_record(ModelTask, {"task_id": task_id})
    if not task:
        raise PreventUpdate

    logger.info("定时更新任务详情: %s", task_id)
    is_update = task.status == TaskStatus.RUNNING or task.status == TaskStatus.PENDING

    return get_task_detail(task.to_dict()), not is_update<|MERGE_RESOLUTION|>--- conflicted
+++ resolved
@@ -28,11 +28,7 @@
 from scheduler.job_manager import JobManager
 from scheduler.tasks import TaskStatus
 from kz_dash.utility.datetime_helper import format_datetime
-<<<<<<< HEAD
 from kz_dash.utility.string_helper import json_str_to_dict
-=======
-from utils.string_helper import json_str_to_dict
->>>>>>> a140040f
 
 logger = logging.getLogger(__name__)
 
@@ -127,7 +123,7 @@
 
 # 添加回调函数
 @callback(
-    Output("message-container", "children", allow_duplicate=True),
+    Output("global-message-container", "children", allow_duplicate=True),
     [
         Input("subtask-table", "nClicksButton"),
         State("subtask-table", "clickedCustom"),
